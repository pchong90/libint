--- conflicted
+++ resolved
@@ -1,11 +1,5 @@
 
-<<<<<<< HEAD
-HAVE_MAKERULES = yes
-
-.PHONY: default install install_inc install_target uninstall clean oclean distclean targetclean realclean rm_libsrcdir
-=======
 .PHONY: default export install install_inc install_target clean oclean distclean targetclean realclean
->>>>>>> 73517658
 
 default:: $(TOPDIR)/lib/$(TARGET)
 
@@ -25,20 +19,12 @@
 install:: install_inc install_target
 
 install_inc:: $(TOPDIR)/lib/$(TARGET)
-<<<<<<< HEAD
-	$(INSTALL) $(INSTALLDIROPT) $(DESTDIR)$(includedir)/$(NAME)
-	for inc in $(INC); \
-	do \
-	  $(INSTALL) $(INSTALLLIBOPT) $(TOPDIR)/include/$(NAME)/$${inc} $(DESTDIR)$(includedir)/$(NAME); \
-	done
-=======
 	$(INSTALL) $(INSTALLDIROPT) $(includedir)/$(NAME)$(VERSION)
 	for i in $(LIBSRCDIR)/*.cc; do \
 	 $(INSTALL) $(INSTALLLIBOPT) $(TOPDIR)/include/$(NAME)$(VERSION)/*.h $(includedir)/$(NAME)$(VERSION); \
         done
 	-$(INSTALL) $(INSTALLLIBOPT) $(TOPDIR)/include/libint2_config.h $(includedir)/$(NAME)$(VERSION)
 	-$(INSTALL) $(INSTALLLIBOPT) $(SRCTOPDIR)/include/libint2_intrinsic_types.h $(includedir)/$(NAME)$(VERSION)
->>>>>>> 73517658
 
 install_target:: $(TOPDIR)/lib/$(TARGET)
 	$(INSTALL) $(INSTALLDIROPT) $(DESTDIR)$(libdir)
@@ -86,15 +72,6 @@
 	date >> $@
 
 make_libsrcdir:
-<<<<<<< HEAD
-	if test -f "$@"; then \
-$(MAKE) rm_libsrcdir; \
-fi; \
-$(INSTALL) $(INSTALLDIROPT) $(LIBSRCDIR) || exit 1; \
-$(LN_S) $(LIBSRCDIR) $(LIBSRCLINK) || exit 1; \
-	echo "Last time the library source directory was created:\c" > $@
-	date >> $@
-=======
 	@if [ -e $@ ]; then \
 $(RM) -rf $(LIBSRCDIR); \
 $(RM) -f $(LIBSRCLINK); \
@@ -111,7 +88,6 @@
 fi;
 	@echo "Last time the library source directory was created:\c" > $@
 	@date >> $@
->>>>>>> 73517658
 
 $(LIBSRCDIR)/Makefile: make_libsrcdir $(SRCDIR)/Makefile.library
 	cp -f $(SRCDIR)/Makefile.library $@
