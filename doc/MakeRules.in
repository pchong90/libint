
<<<<<<< HEAD
HAVE_MAKERULES = yes

default: $(TARGET)
=======
default:: $(TARGET)
>>>>>>> 73517658

install:: install_target

install_target:: default
	$(INSTALL) $(INSTALLDIROPT) $(docdir)
	$(LTINST) $(INSTALL) $(INSTALLDOCOPT) $(TARGET) $(docdir)

clean::
	-rm -rf $(TARGET)

distclean:: clean

targetclean:: clean

realclean:: clean
	-rm -f $(TEXGARBAGE)<|MERGE_RESOLUTION|>--- conflicted
+++ resolved
@@ -1,11 +1,7 @@
 
-<<<<<<< HEAD
 HAVE_MAKERULES = yes
 
-default: $(TARGET)
-=======
 default:: $(TARGET)
->>>>>>> 73517658
 
 install:: install_target
 
